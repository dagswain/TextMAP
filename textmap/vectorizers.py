from vectorizers import NgramVectorizer, TokenCooccurrenceVectorizer
from sklearn.base import BaseEstimator, TransformerMixin
from .transformers import MultiTokenExpressionTransformer
from .utilities import (
    MultiTokenCooccurrenceVectorizer,
    create_processing_pipeline_stage,
    _INFO_WEIGHT_TRANSFORERS,
    _REMOVE_EFFECT_TRANSFORMERS,
    _COOCCURRENCE_VECTORIZERS,
    initialize_kwds,
)
from .tokenizers import (
    NLTKTokenizer,
    NLTKTweetTokenizer,
    SpacyTokenizer,
    StanzaTokenizer,
    SKLearnTokenizer,
)

import scipy.sparse as sparse
import numpy as np
from sklearn.preprocessing import normalize
import pandas as pd
from sklearn.utils.validation import check_X_y, check_array, check_is_fitted
from sklearn.decomposition import TruncatedSVD

# TruncatedSVD or a variety of other algorithms should also work.
# TODO: should we wrap PLSA in a try and fall back on TruncatedSVD to remove the hard dependency?
from enstop import PLSA, EnsembleTopics
from .utilities import flatten

_DOCUMENT_TOKENIZERS = {
    "nltk": {"class": NLTKTokenizer, "kwds": {"tokenize_by": "document"}},
    "tweet": {"class": NLTKTweetTokenizer, "kwds": {"tokenize_by": "document"}},
    "spacy": {"class": SpacyTokenizer, "kwds": {"tokenize_by": "document"}},
    "stanza": {"class": StanzaTokenizer, "kwds": {"tokenize_by": "document"}},
    "sklearn": {"class": SKLearnTokenizer, "kwds": {"tokenize_by": "document"}},
}

_SENTENCE_TOKENIZERS = {
    "nltk": {"class": NLTKTokenizer, "kwds": {"tokenize_by": "sentence"}},
    "tweet": {"class": NLTKTweetTokenizer, "kwds": {"tokenize_by": "sentence"}},
    "spacy": {"class": SpacyTokenizer, "kwds": {"tokenize_by": "sentence"}},
    "stanza": {"class": StanzaTokenizer, "kwds": {"tokenize_by": "sentence"}},
    "sklearn": {"class": SKLearnTokenizer, "kwds": {"tokenize_by": "sentence"}},
}

_CONTRACTORS = {
    "aggressive": {
        "class": MultiTokenExpressionTransformer,
        "kwds": {"max_iterations": 6},
    },
    # "max_token_frequency": 1e-4
    "conservative": {
        "class": MultiTokenExpressionTransformer,
        "kwds": {"max_iterations": 2},
    },
}

<<<<<<< HEAD
_TOKEN_VECTORIZERS = {
    "bow": {"class": NgramVectorizer, "kwds": {"min_frequency": 1e-5}, },
    "bigram": {
        "class": NgramVectorizer,
        "kwds": {"ngram_size": 2, "min_frequency": 1e-5},
    },
    "bow_words": {
        "class": NgramVectorizer,
        "kwds": {"min_frequency": 1e-5, "excluded_token_regex": "\W+"},
    },
    "bigram_words": {
=======
_DOCUMENT_VECTORIZERS = {
    "bow": {
        "class": NgramVectorizer,
        "kwds": {"min_frequency": 1e-5, "excluded_token_regex": "\W+"},
    },
    "bigram": {
>>>>>>> abf56706
        "class": NgramVectorizer,
        "kwds": {"ngram_size": 2, "min_frequency": 1e-5, "excluded_token_regex": "\W+"},
    },
}

# We need a few aggressive vocabulary pruning tokenizer defaults
# It's a bit unfortunate that they are buried deeply in this class.
# Maybe expose parameters at the top layer and push them down if they don't conflict.
_MULTITOKEN_COOCCURRENCE_VECTORIZERS = {
    "flat": {
        "class": MultiTokenCooccurrenceVectorizer,
        "kwds": {
            "vectorizer_list": ["before", "after"],
            "vectorizer_name_list": ["pre", "post"],
        },
    },
    "flat_1_5": {
        "class": MultiTokenCooccurrenceVectorizer,
        "kwds": {
            "vectorizer_list": ["before", "after", "before", "after"],
            "vectorizer_kwds_list": [
                {"window_radius": 1},
                {"window_radius": 1},
                {"window_radius": 5},
                {"window_radius": 5},
            ],
            "vectorizer_name_list": ["pre_1", "post_1", "pre_5", "post_5"],
        },
    },
}


class WordVectorizer(BaseEstimator, TransformerMixin):
    """
    Take a corpus of of documents and embed the words into a vector space in such a way that
    words used in similar contexts are close together.

    Parameters
    ----------
    tokenizer: string or callable (default='nltk')
        The method to be used to turn your sequence of documents into a sequence of sequences of tokens.
        If a string the options are ['nltk', 'tweet', 'spacy', 'stanza','sklearn']
    tokenizer_kwds: dict (optional, default=None)
        A dictionary of parameter names and values to pass to the tokenizer.
    token_contractor: string or callable (default='conservative')
        The method to be used to contract frequently co-occurring tokens into a single token.
        If a string the options are ['conservative', 'aggressive']
    token_contractor_kwds: dict (optional, default=None)
        A dictionary of parameter names and values to pass to the contractor.
    vectorizer: string or callable (default flat)
        The method to be used to convert the list of lists of tokens into a fixed width
        numeric representation.
    vectorizer_kwds: dict (optional, default=None)
        A dictionary of parameter names and values to pass to the vectorizer.
    normalize: bool (default=True)
        Should the output be L1 normalized?
    dedupe_sentences: bool (default=True)
        Should you remove duplicate sentences.  Repeated sentences (such as signature blocks) often
        don't provide any extra linguistic information about word usage.
    """

    def __init__(
            self,
            tokenizer="nltk",
            tokenizer_kwds=None,
            token_contractor="conservative",
            token_contractor_kwds=None,
            vectorizer="flat",
            vectorizer_kwds=None,
            normalize=True,
            dedupe_sentences=True,
    ):
        self.tokenizer = tokenizer
        self.tokenizer_kwds = tokenizer_kwds
        self.token_contractor = token_contractor
        self.token_contractor_kwds = token_contractor_kwds
        self.vectorizer = vectorizer
        self.vectorizer_kwds = vectorizer_kwds
        # Switches
        self.return_normalized = normalize
        self.dedupe_sentences = dedupe_sentences

    def fit(self, X, y=None, **fit_params):
        """
            Learns a good representation of a word as appropriately weighted count of the the
            words that it co-occurs with.  This representation also takes into account if the
            word appears before or after our work.

            Parameters
            ----------
            X: a sequence of strings
            This is typically a list of documents making up a corpus.

            Returns
            ------
            self
        """
        # TOKENIZATION
        # use tokenizer to build list of the sentences in the corpus
        # Word vectorizers are document agnostic.
        self.tokenizer_ = create_processing_pipeline_stage(
            self.tokenizer, _SENTENCE_TOKENIZERS, self.tokenizer_kwds, "tokenizer"
        )
        if self.tokenizer_ is not None:
            tokens_by_sentence = self.tokenizer_.fit_transform(X)
        else:
            tokens_by_sentence = X

        # TOKEN CONTRACTOR
        # Takes a sequence of token sequences and contracts surprisingly frequent adjacent tokens
        # into single tokens.
        self.token_contractor_ = create_processing_pipeline_stage(
            self.token_contractor,
            _CONTRACTORS,
            self.token_contractor_kwds,
            "contractor",
        )
        if self.token_contractor_ is not None:
            tokens_by_sentence = self.token_contractor_.fit_transform(
                tokens_by_sentence
            )

        # DEDUPE
        # Remove duplicate sentences.  Repeated sentences (such as signature blocks) often
        # don't provide any extra linguistic information about word usage.
        if self.dedupe_sentences:
            tokens_by_sentence = tuple(set(tokens_by_sentence))

        # VECTORIZE
        # Convert from a sequence of sequences of tokens to a sequence of fixed width numeric
        # representation.
        self.vectorizer_ = create_processing_pipeline_stage(
            self.vectorizer,
            _MULTITOKEN_COOCCURRENCE_VECTORIZERS,
            self.vectorizer_kwds,
            "MultiTokenCooccurrenceVectorizer",
        )
        if self.vectorizer_ is not None:
            self.representation_ = self.vectorizer_.fit_transform(tokens_by_sentence)
        else:
            # This should only be the case where all the tokenizers are also set to None
            # and the user passed in a csr matrix.
            self.representation_ = tokens_by_sentence

        # NORMALIZE
        if self.return_normalized:
            self.representation_ = normalize(self.representation_, norm="l1", axis=1)

        # For ease of finding we promote the token dictionary to be a full class property.
        self.token_label_dictionary_ = self.vectorizer_.token_label_dictionary_
        self.token_index_dictionary_ = self.vectorizer_.token_index_dictionary_
        self.column_label_dictionary_ = self.vectorizer_.column_label_dictionary_
        self.column_index_dictionary_ = self.vectorizer_.column_index_dictionary_
        self.vocabulary_ = self.vectorizer_.vocabulary_

        return self

    def fit_transform(self, X, y=None, **fit_params):
        """
            Learns a good representation of a word as appropriately weighted count of the the
            words that it co-occurs with.  This representation also takes into account if the
            word appears before or after our work.

            Parameters
            ----------
            X = a sequence of strings
            This is typically a list of documents making up a corpus.

            Returns
            -------
            sparse matrix
            of weighted counts of size number_of_tokens by vocabulary
            """
        self.fit(X)
        return self.representation_

    def lookup_words(self, words):
        """
        Query a model for the representations of a specific list of words.
        It ignores any words which are not contained in the model.
        Parameters
        ----------
        words=list, an iterable of the words to lookup within our model.

        Returns
        -------
        (vocabulary_present, scipy.sparse.matrix)
        A tuple with two elements.  The first is a list of the vocabulary in your words list that
        is also present in the model.
        The sparse matrix is the representations of those words
        """
        vocabulary_present = [w for w in words if w in self.vocabulary_]
        indices = [self.token_label_dictionary_[word] for word in vocabulary_present]
        return (vocabulary_present, self.representation_[indices, :])

    def to_DataFrame(self, max_entries=10000, words=None):
        """
        Converts the sparse matrix representation to a dense pandas DataFrame with
        one row per token and one column per token co-occurence.  This is either a
        vocabulary x vocabulary DataFrame or a vocabulary x 2*vocabulary DataFrame.
        Parameters
        ----------
        max_entries=int (10000): The maximum number of entries in a dense version of your reprsentation
            This will error if you attempt to cast to large a sparse matrix to a DataFrame
        words=iterable (None): An iterable of words to return.
            Useful for looking at a small subset of your rows.
        WARNING: this is expensive for large amounts of data since it requires the storing of zeros.
        Returns
        -------
        pandas.DataFrame
        """
        if words == None:
            words = self.vocabulary_
        vocab, submatrix = self.lookup_words(words)
        matrix_size = submatrix.shape[0] * submatrix.shape[1]
        if matrix_size > max_entries:
            return ValueError(
                f"Matrix size {matrix_size} > max_entries {max_entries}.  "
                f"Casting a sparse matrix to dense can consume large amounts of memory.  "
                f"Increase max_entries parameter in to_DataFrame() if you have enough ram "
                f"for this task. "
            )
        return pd.DataFrame(
            submatrix.todense(),
            columns=[
                self.column_label_dictionary_[x]
                for x in range(len(self.column_label_dictionary_))
            ],
            index=vocab,
        )


class DocVectorizer(BaseEstimator, TransformerMixin):
    def __init__(
            self,
            tokenizer="nltk",
            tokenizer_kwds=None,
            token_contractor="conservative",
            token_contractor_kwds=None,
            vectorizer="bow",
            vectorizer_kwds=None,
            info_weight_transformer="default",
            info_weight_transformer_kwds=None,
            remove_effects_transformer="default",
            remove_effects_transformer_kwds=None,
            normalize=True,
            fit_unique=False,
    ):
        """
        A class for converting documents into a fixed width representation.  Useful for
        comparing documents with each other.
        This is done via:
        1) Tokenization defaults to NLTK but can use stanza, spacy or a custom tokenizer.
        2) Converts this sequence of tokens into counts of n-grams (default 1-grams).
        3) Re-weights counts based on how informative the presence of an n-gram is within a document.
        4) Build a low rank model for how often we'd expect a completely random n-gram to occur your text
            and correct for this effect.

        Parameters
        ----------
        tokenizer = textmap.tokenizers.BaseTokenizer (default NLTKTokenizer)
            Takes an instantiation of a class that inherits from BaseTokenizer.
            These are classes which take documents are parse them into individual tokens,
            then optionally contract frequently co-occuring tokens together into a single
            token.
            Examples of such tokenizers can be found in textmap.tokenizers and include:
            1) NLTKTokenizer
            2) NLTKTweetTokenizer
            3) SKLearnTokenizer
            4) StanzaTokenizer
            5) SpaCyTokenizer

        ngram_vectorizer = vectorizer.NgramVectorizer (default NgramVectorizer(ngram_size=1))
            Takes an instance of a class which turns sequences of sequences of tokens into
            fixed width representation through counting the occurence of n-grams.
            In the default case this simply counts the number of occurrences of each token.
            This class returns a documents by n-gram sparse matrix of counts.

        info_weight_transformer = textmap.transformers.InformationWeightTransformer (default InformationWeightTransformer())
            Takes an instance of a class which re-weights the counts in a sparse matrix.
            It does this by building a low rank model of the probability of a word being contained
            in any document, converting that into information by applying a log and scaling our
            counts by this value.
            If this is set to None this step is skipped in the pipeline.

        remove_effect_transformer = textmap.transformer.RemoveEffectsTranformer (default RemoveEffectsTransformer())
            Takes an instance of a class which builds a low rank model for how often we'd expect a completely random word to occur your text
            and correct for this effect.
            If this is set to None this step is skipped in the pipeline.
        """
        self.tokenizer = tokenizer
        self.tokenizer_kwds = tokenizer_kwds
        self.token_contractor = token_contractor
        self.token_contractor_kwds = token_contractor_kwds
        self.vectorizer = vectorizer
        self.vectorizer_kwds = vectorizer_kwds
        self.info_weight_transformer = info_weight_transformer
        self.info_weight_transformer_kwds = info_weight_transformer_kwds
        self.remove_effects_transformer = remove_effects_transformer
        self.remove_effects_transformer_kwds = remove_effects_transformer_kwds
        # Switches
        self.normalize = normalize
        self.fit_unique = fit_unique

    def fit(self, X, y=None, **fit_params):
        """
        Learns the appropriately weighted n-gram representation of a corpus.

        Parameters
        ----------
        X = a sequence of strings
        This is typically a list of documents

        Returns
        -------
        self
        """
        # TOKENIZATION
        # use tokenizer to build list of the sentences in the corpus
        # Word vectorizers are document agnostic.
        self.tokenizer_ = create_processing_pipeline_stage(
            self.tokenizer, _DOCUMENT_TOKENIZERS, self.tokenizer_kwds, "tokenizer"
        )
        if self.tokenizer_ is not None:
            tokens_by_document = self.tokenizer_.fit_transform(X)
        else:
            tokens_by_document = X

        # TOKEN CONTRACTOR
        self.token_contractor_ = create_processing_pipeline_stage(
            self.token_contractor,
            _CONTRACTORS,
            self.token_contractor_kwds,
            "contractor",
        )
        if self.token_contractor_ is not None:
            tokens_by_document = self.token_contractor_.fit_transform(
                tokens_by_document
            )

        # DEDUPE
        # TODO: the index trick I used in UMAP unique=True

        # VECTORIZE
        self.vectorizer_ = create_processing_pipeline_stage(
            self.vectorizer,
            _TOKEN_VECTORIZERS,
            self.vectorizer_kwds,
            "DocumentVectorizer",
        )
        self.representation_ = self.vectorizer_.fit_transform(tokens_by_document)

        # INFO WEIGHT TRANSFORMER
        self.info_weight_transformer_ = create_processing_pipeline_stage(
            self.info_weight_transformer,
            _INFO_WEIGHT_TRANSFORERS,
            self.info_weight_transformer_kwds,
            "InformationWeightTransformer",
        )
        if self.info_weight_transformer_:
            self.representation_ = self.info_weight_transformer_.fit_transform(
                self.representation_
            )

        # REMOVE EFFECTS TRANSFORMER
        self.remove_effects_transformer_ = create_processing_pipeline_stage(
            self.remove_effects_transformer,
            _REMOVE_EFFECT_TRANSFORMERS,
            self.remove_effects_transformer_kwds,
            "RemoveEffectsTransformer",
        )
        if self.remove_effects_transformer_:
            self.representation_ = self.remove_effects_transformer_.fit_transform(
                self.representation_
            )

        # NORMALIZE
        if self.normalize:
            self.representation_ = normalize(self.representation_, norm="l1", axis=1)

        # For ease of finding we promote the token dictionary to be a full class property.
        self.column_label_dictionary_ = self.vectorizer_.column_label_dictionary_
        self.column_index_dictionary_ = self.vectorizer_.column_index_dictionary_
        self.vocabulary_ = list(self.vectorizer_.column_label_dictionary_.keys())

        return self

    def fit_transform(self, X, y=None, **fit_params):
        """
        Learns the appropriately weighted n-gram representation of a corpus.

        Parameters
        ----------
        X = a sequence of strings
        This is typically a list of documents

        Returns
        -------
        sparse matrix
        of weighted counts of size number_of_sequences by number of n-grams (or tokens)
        """
        self.fit(X)
        return self.representation_

    def transform(self, X):
        """
        Converts a sequence of documents into a pre-learned re-weighted weighted matrix of
        n-gram counts.

        Parameters
        ----------
        X = a sequence of strings
        This is typically a list of documents

        Returns
        -------
        sparse matrix
        of weighted counts of size number_of_sequences by number of n-grams (or tokens)

        """
        check_is_fitted(self, ["vectorizer_"])
        if self.tokenizer_ is not None:
            tokens_by_doc = self.tokenizer_.fit_transform(X)
        else:
            tokens_by_doc = X
        if self.token_contractor_ is not None:
            tokens_by_doc = self.token_contractor_.transform(tokens_by_doc)
        representation = self.vectorizer_.transform(tokens_by_doc)
        if self.info_weight_transformer_ is not None:
            representation = self.info_weight_transformer_.transform(representation)
        if self.remove_effects_transformer_ is not None:
            representation = self.remove_effects_transformer_.transform(representation)
        if self.normalize:
            representation = normalize(representation, norm="l1", axis=1)
        return representation

    def to_DataFrame(self, max_entries=10000, documents=None):
        """
        Converts the sparse matrix representation to a dense pandas DataFrame with
        one row per token and one column per token co-occurence.  This is either a
        vocabulary x vocabulary DataFrame or a vocabulary x 2*vocabulary DataFrame.
        Parameters
        ----------
        max_entries: int (default=10000): The maximum number of entries in a dense version of your reprsentation
            This will error if you attempt to cast to large a sparse matrix to a DataFrame
        documents: list (optional, default=None)
            An iterable of document indices to return.
            Useful for looking at a small subset of your documents.
        WARNING: this is expensive for large amounts of data since it requires the storing of zeros.
        Returns
        -------
        pandas.DataFrame
        """
        if documents == None:
            documents = np.arange(self.representation_.shape[0])
        submatrix = self.representation_[documents, :]
        matrix_size = submatrix.shape[0] * submatrix.shape[1]
        if matrix_size > max_entries:
            return ValueError(
                f"Matrix size {matrix_size} > max_entries {max_entries}.  "
                f"Casting a sparse matrix to dense can consume large amounts of memory.  "
                f"Increase max_entries parameter in to_DataFrame() if you have enough ram "
                f"for this task. "
            )
        return pd.DataFrame(
            submatrix.todense(),
            columns=[
                self.column_index_dictionary_[x] for x in np.arange(submatrix.shape[1])
            ],
            index=documents,
        )


#####################################################################
# Might cut the vectorizers.py module here and call this something else
#####################################################################

# Parameter dictionaries for FeatureBasisTransformer
_WORD_VECTORIZERS = {
    "default": {"class": WordVectorizer, "kwds": {"vectorizer": "flat_1_5"}},
    "tokenized": {
        "class": WordVectorizer,
        "kwds": {"tokenizer": None, "vectorizer": "flat_1_5"},
    },
}

_TRANSFORMERS = {
    "tsvd": {"class": TruncatedSVD, "kwds": {}},
    "plsa": {"class": PLSA, "kwds": {}},
    "ensemble": {"class": EnsembleTopics, "kwds": {}},
}


class FeatureBasisTransformer(BaseEstimator, TransformerMixin):
    """
    Applies a metric over your features and learns a change of basis that will approximate this distance.
    """

    def __init__(
            self,
            word_vectorizer="default",
            word_vectorizer_kwds=None,
            transformer="plsa",
            transformer_kwds=None,
            n_components=10,
    ):
        self.word_vectorizer = word_vectorizer
        self.word_vectorizer_kwds = word_vectorizer_kwds
        self.transformer = transformer
        self.transformer_kwds = transformer_kwds
        self.n_components = n_components

    def fit(self, X, y=None, **fit_params):
        """
        Applies a metric over your features and learns a change of basis that will approximate this distance.

        Parameters
        ----------
        X: a sequence of sequences of tokens.
            This can be any input acceptalbe by the vectorizer
        Returns
        -------
        self
        """
        # Induce a similarity over your Features
        self.vectorizer_ = create_processing_pipeline_stage(
            self.word_vectorizer,
            _WORD_VECTORIZERS,
            self.word_vectorizer_kwds,
            "WordVectorizer",
        )
        self.basis_transformer_ = self.vectorizer_.fit_transform(X)

        # Find a low dimensional (ideally linear) representation of this
        # for easy application to your features.

        # n_components as set in the init has precedence over any other.
        # This is a bit inelegant.  Suggestions?
        self.transformer_kwds_ = initialize_kwds(self.transformer_kwds, {"n_components": self.n_components})
        self.transformer_ = create_processing_pipeline_stage(
            self.transformer, _TRANSFORMERS, self.transformer_kwds_, "Transformer"
        )
        # Your transformer must have a fit_transform, transform and n_components
        self.original_n_features = self.basis_transformer_.shape[1]
        if self.transformer_ is not None:
            if self.transformer_.n_components > self.original_n_features:
                raise ValueError(
                    f"Number of components must be less than or equal to the "
                    f"number of features;  Got {n_components} > {self.original_n_features}."
                )
            self.basis_transformer_ = self.transformer_.fit_transform(
                self.basis_transformer_
            )

        self.token_label_dictionary_ = self.vectorizer_.token_label_dictionary_
        self.token_index_dictionary_ = self.vectorizer_.token_index_dictionary_
        self.tokens_ = list(self.token_label_dictionary_.keys())
        return self

    def fit_transform(self, X, y=None, **fit_params):
        """

        Parameters
        ----------
        X= scipy.sparse.matrix

        Returns
        -------
        scipy.sparse.matrix
        """
        self.fit(X, y, **fit_params)
        return self.basis_transformer_

    def change_basis(self, X, column_index_dictionary):
        """

        Parameters
        ----------
        X: scipy.sparse.matrix
            This matrix has a column space which matches the row space learned in .fit
        column_index_dictionary: dict
            This is a dictionary mapping from column indices in X to tokens representations.
            If there are columns that were not present in the .fit then they will be dropped.

        Returns
        -------
        self
        """
        # Align the columns of X with our transformer
        # It would likely be cheaper to permute the rows of our transformer rather than the
        # Columns of our data X.  It's not good practice though.
        # Copying their data is expensive.
        # Modifying the model or the data in a transform is wrong.
        #

        # To guarantee sorted order
        column_names = [
            column_index_dictionary[row] for row in range(len(column_index_dictionary))
        ]
        difference = set(column_names).difference(self.tokens_)
        # Maybe in future we'll drop the unseen tokens with a warning.
        if len(difference) > 0:
            raise ValueError(
                f"Sorry your feature space contained tokens unseen by your FeatureBasisTrasnforer."
                f"Unrecognized tokens: {difference}"
            )

        # Only select the rows from our basis_transformer that correspond to features in our data
        permutation = [self.token_label_dictionary_[x] for x in column_names]

        basis_transformer = self.basis_transformer_[permutation, :]
        return X.dot(basis_transformer)


<<<<<<< HEAD
# n_basis_vectors should be set by a first class parameter
_FEATURE_BASIS_TRANSFORMERS = {
    "tokenized": {
        "class": FeatureBasisTransformer,
        "kwds": {"word_vectorizer": "tokenized", },
    },
}

_DOCUMENT_VECTORIZERS = {
    "tokenized": {
        "class": DocVectorizer,
        "kwds": {"tokenizer": None, "token_contractor": None},
    }
}


class JointWordDocVectorizer(BaseEstimator, TransformerMixin):
=======
class JointVectorizer(BaseEstimator, TransformerMixin):
>>>>>>> abf56706
    def __init__(
            self,
            n_components=20,
            tokenizer="nltk",
            tokenizer_kwds=None,
            token_contractor="conservative",
            token_contractor_kwds=None,
            feature_basis_transformer="tokenized",
            feature_basis_transformer_kwds=None,
            word_cooccurrence_vectorizer="symmetric",
            word_cooccurrence_vectorizer_kwds=None,
            doc_vectorizer="tokenized",
            doc_vectorizer_kwds=None,
            fit_unique=True,
            exclude_token_regex=None,
    ):
        """
        """
        self.n_components = n_components
        self.tokenizer = tokenizer
        self.tokenizer_kwds = tokenizer_kwds
        self.token_contractor = token_contractor
        self.token_contractor_kwds = token_contractor_kwds
        self.feature_basis_transformer = feature_basis_transformer
        self.feature_basis_transformer_kwds = feature_basis_transformer_kwds
        self.word_cooccurrence_vectorizer = word_cooccurrence_vectorizer
        self.word_cooccurrence_vectorizer_kwds = word_cooccurrence_vectorizer_kwds
        self.doc_vectorizer = doc_vectorizer
        self.doc_vectorizer_kwds = doc_vectorizer_kwds
        self.fit_unique = fit_unique
        self.exclude_token_regex = exclude_token_regex

    def fit(self, X):
        # TOKENIZATION
        # use tokenizer to build list of the sentences in the corpus
        # Force the tokenizer to tokenize into a sentence by document representation.
        self.tokenizer_kwds_ = initialize_kwds(
            self.tokenizer_kwds, {"tokenize_by": "sentence by document"}
        )
        self.tokenizer_ = create_processing_pipeline_stage(
            self.tokenizer, _DOCUMENT_TOKENIZERS, self.tokenizer_kwds_, "Tokenizer"
        )
        if self.tokenizer_ is not None:
            tokens_by_sentence_by_document = self.tokenizer_.fit_transform(X)
        else:
            tokens_by_sentence_by_document = X

        # TOKEN CONTRACTION
        self.token_contractor_ = create_processing_pipeline_stage(
            self.token_contractor,
            _CONTRACTORS,
            self.token_contractor_kwds,
            "Contractor",
        )
        tokens_by_sentence = flatten(tokens_by_sentence_by_document)
        if self.token_contractor_ is not None:
            tokens_by_sentence = self.token_contractor_.fit_transform(
                tokens_by_sentence
            )
            tokens_by_sentence_by_document = [
                self.token_contractor_.transform(doc)
                for doc in tokens_by_sentence_by_document
            ]
        tokens_by_document = [flatten(doc) for doc in tokens_by_sentence_by_document]

        # tokens_by_sentence_by_document should be a document by sentence by tokens nested sequence.
        # This will be flattened in two different ways to save on work.
        # If you set tokenizer to be None then X should match this format.

        # WORD EMBEDDING (and change of basis transformer)
        self.feature_basis_transformer_ = create_processing_pipeline_stage(
            self.feature_basis_transformer,
            _FEATURE_BASIS_TRANSFORMERS,
            self.feature_basis_transformer_kwds,
            "FeatureBasisTransformer",
        )
        if self.feature_basis_transformer_ is not None:
            self.feature_basis_transformer_.fit(tokens_by_sentence)

        # WORD COOCCURRENCE VECTORIZER
        # By default this essentially treats a word a document made up of all the sentences containing that word then
        # creates a bag of words representation of that document.
        self.word_cooccurrence_vectorizer_ = create_processing_pipeline_stage(
            self.word_cooccurrence_vectorizer,
            _COOCCURRENCE_VECTORIZERS,
            self.word_cooccurrence_vectorizer_kwds,
            "Word CooccurrenceVectorizer",
        )
        if self.word_cooccurrence_vectorizer_ is not None:
            self.representation_words_ = self.word_cooccurrence_vectorizer_.fit_transform(
                tokens_by_sentence
            )
            if self.feature_basis_transformer_ is not None:
                self.representation_words_ = self.feature_basis_transformer_.change_basis(
                    self.representation_words_,
                    self.word_cooccurrence_vectorizer_.column_index_dictionary_,
                )

        # DOCUMENT VECTORIZER
        # This should be the same column representation oas the word cooccurrence vectorizer above.
        # By default this is a bag of words representation.
        self.doc_vectorizer_kwds_ = initialize_kwds(
            self.doc_vectorizer_kwds, {"fit_unique": self.fit_unique}
        )
        self.doc_vectorizer_ = create_processing_pipeline_stage(
            self.doc_vectorizer,
            _DOCUMENT_VECTORIZERS,
            self.doc_vectorizer_kwds_,
            "DocVectorizer",
        )
        if self.doc_vectorizer_ is not None:
            self.representation_docs_ = self.doc_vectorizer_.fit_transform(
                tokens_by_document
            )
            if self.feature_basis_transformer_ is not None:
                self.representation_docs_ = self.feature_basis_transformer_.change_basis(
                    self.representation_docs_,
                    self.doc_vectorizer_.column_index_dictionary_,
                )

        # Putting docs above words.  Docs are often referenced solely by their index while words have a better
        # token label.  This way docs keep their index.
        if isinstance(self.representation_docs_, sparse.csr.csr_matrix):
            vstack = sparse.vstack
        elif isinstance(self.representation_docs_, np.ndarray):
            vstack = np.vstack
        else:
            raise ValueError(
                f"Your representation must be a numpy array or sparse matrix;"
                f"representation_docs_ is of type {type(self.representation_docs_)}"
            )

        self.representation_ = vstack(
            [self.representation_docs_, self.representation_words_]
        )

        # Promote a bunch of dictionaries
        # Ugh, this will currently break horribly if you set lots of steps to None.
        # We can either prevent them from doing that for the feature_basis_transformer and doc_vectorizer or...
        # This is returned in the order that the tokens occur as rows in the represenation_words_
        self.vocabulary_ = self.doc_vectorizer_.vocabulary_
        self.n_words_ = len(self.vocabulary_)
        self.n_documents_ = self.representation_docs_.shape[0]
        self.word_or_doc_ = ["word"] * self.n_words_ + ["doc"] * self.n_documents_
        self.doc_label_dictionary_ = {f"d_{i}": i for i in range(self.n_documents_)}
        self.doc_index_dictionary_ = {
            index: label for label, index in self.doc_label_dictionary_.items()
        }
        self.word_label_dictionary_ = {
            f"w_{self.word_cooccurrence_vectorizer_.column_index_dictionary_[i]}": i
                                                                                   + self.n_documents_
            for i in range(self.n_words_)
        }
        self.word_index_dictionary_ = {
            index: label for label, index in self.word_label_dictionary_.items()
        }
        self.row_label_dictionary_ = {
            **self.doc_label_dictionary_,
            **self.word_label_dictionary_,
        }
        self.row_index_dictionary_ = {
            index: label for label, index in self.row_label_dictionary_.items()
        }

        return self

    def fit_transform(self, X):
        """

        Parameters
        ----------
        X
        y
        fit_params

        Returns
        -------

        """
        self.fit(X)
        return self.representation_

    def transform(self, X):
        check_is_fitted(self, ["doc_vectorizer_"])
        if self.tokenizer_ is not None:
            tokens_by_sentence_by_document = self.tokenizer_.fit_transform(X)
        else:
            tokens_by_sentence_by_document = X
        if self.token_contractor_ is not None:
            tokens_by_sentence_by_document = [
                self.token_contractor_.transform(doc)
                for doc in tokens_by_sentence_by_document
            ]
        tokens_by_sentence = flatten(tokens_by_sentence_by_document)
        tokens_by_document = tuple(
            [flatten(doc) for doc in tokens_by_sentence_by_document]
        )

        # This restricts to a fixed vocabulary
        if self.word_cooccurrence_vectorizer_ is not None:
            representation_words = self.word_cooccurrence_vectorizer_.transform(
                tokens_by_sentence
            )

        if self.doc_vectorizer_ is not None:
            representation_docs = self.doc_vectorizer_.transform(tokens_by_document)

        if self.feature_basis_transformer_ is not None:
            representation_docs = self.feature_basis_transformer_.change_basis(
                representation_docs, self.doc_vectorizer_.column_index_dictionary_,
            )
            representation_words = self.feature_basis_transformer_.change_basis(
                representation_words,
                self.word_cooccurrence_vectorizer_.column_index_dictionary_,
            )

        if isinstance(representation_docs, sparse.csr.csr_matrix):
            vstack = sparse.vstack
        elif isinstance(representation_docs, np.ndarray):
            vstack = np.vstack
        else:
            raise ValueError(
                f"Your representation must be a numpy array or sparse matrix;"
                f"representation_docs is of type {type(representation_docs)}"
            )

        representation = vstack([representation_docs, representation_words])
        return representation

    def transform_document(self, X):
        """
        Vectorized a corpus of documents X into our space he joint space learned via fit while holding the vocabulary constant.
        Parameters
        ----------
        X

        Returns
        -------
        A numpy array of size number_of_documents x dimension.
            This is an embedding of your new documents into the joint space learned via fit.
        """
        check_is_fitted(self, ["doc_vectorizer_"])
        if self.tokenizer_ is not None:
            tokens_by_sentence_by_document = self.tokenizer_.fit_transform(X)
        else:
            tokens_by_sentence_by_document = X
        if self.token_contractor_ is not None:
            tokens_by_sentence_by_document = [
                self.token_contractor_.transform(doc)
                for doc in tokens_by_sentence_by_document
            ]
        tokens_by_document = tuple(
            [flatten(doc) for doc in tokens_by_sentence_by_document]
        )

        # This restricts vocabulary
        if self.doc_vectorizer_ is not None:
            representation_docs = self.doc_vectorizer_.transform(tokens_by_document)

        if self.feature_basis_transformer_ is not None:
            representation_docs = self.feature_basis_transformer_.change_basis(
                representation_docs, self.doc_vectorizer_.column_index_dictionary_,
            )

        return representation_docs<|MERGE_RESOLUTION|>--- conflicted
+++ resolved
@@ -57,7 +57,6 @@
     },
 }
 
-<<<<<<< HEAD
 _TOKEN_VECTORIZERS = {
     "bow": {"class": NgramVectorizer, "kwds": {"min_frequency": 1e-5}, },
     "bigram": {
@@ -69,14 +68,6 @@
         "kwds": {"min_frequency": 1e-5, "excluded_token_regex": "\W+"},
     },
     "bigram_words": {
-=======
-_DOCUMENT_VECTORIZERS = {
-    "bow": {
-        "class": NgramVectorizer,
-        "kwds": {"min_frequency": 1e-5, "excluded_token_regex": "\W+"},
-    },
-    "bigram": {
->>>>>>> abf56706
         "class": NgramVectorizer,
         "kwds": {"ngram_size": 2, "min_frequency": 1e-5, "excluded_token_regex": "\W+"},
     },
@@ -139,15 +130,15 @@
     """
 
     def __init__(
-            self,
-            tokenizer="nltk",
-            tokenizer_kwds=None,
-            token_contractor="conservative",
-            token_contractor_kwds=None,
-            vectorizer="flat",
-            vectorizer_kwds=None,
-            normalize=True,
-            dedupe_sentences=True,
+        self,
+        tokenizer="nltk",
+        tokenizer_kwds=None,
+        token_contractor="conservative",
+        token_contractor_kwds=None,
+        vectorizer="flat",
+        vectorizer_kwds=None,
+        normalize=True,
+        dedupe_sentences=True,
     ):
         self.tokenizer = tokenizer
         self.tokenizer_kwds = tokenizer_kwds
@@ -311,19 +302,19 @@
 
 class DocVectorizer(BaseEstimator, TransformerMixin):
     def __init__(
-            self,
-            tokenizer="nltk",
-            tokenizer_kwds=None,
-            token_contractor="conservative",
-            token_contractor_kwds=None,
-            vectorizer="bow",
-            vectorizer_kwds=None,
-            info_weight_transformer="default",
-            info_weight_transformer_kwds=None,
-            remove_effects_transformer="default",
-            remove_effects_transformer_kwds=None,
-            normalize=True,
-            fit_unique=False,
+        self,
+        tokenizer="nltk",
+        tokenizer_kwds=None,
+        token_contractor="conservative",
+        token_contractor_kwds=None,
+        vectorizer="bow",
+        vectorizer_kwds=None,
+        info_weight_transformer="default",
+        info_weight_transformer_kwds=None,
+        remove_effects_transformer="default",
+        remove_effects_transformer_kwds=None,
+        normalize=True,
+        fit_unique=False,
     ):
         """
         A class for converting documents into a fixed width representation.  Useful for
@@ -576,12 +567,12 @@
     """
 
     def __init__(
-            self,
-            word_vectorizer="default",
-            word_vectorizer_kwds=None,
-            transformer="plsa",
-            transformer_kwds=None,
-            n_components=10,
+        self,
+        word_vectorizer="default",
+        word_vectorizer_kwds=None,
+        transformer="plsa",
+        transformer_kwds=None,
+        n_components=10,
     ):
         self.word_vectorizer = word_vectorizer
         self.word_vectorizer_kwds = word_vectorizer_kwds
@@ -691,7 +682,6 @@
         return X.dot(basis_transformer)
 
 
-<<<<<<< HEAD
 # n_basis_vectors should be set by a first class parameter
 _FEATURE_BASIS_TRANSFORMERS = {
     "tokenized": {
@@ -709,9 +699,6 @@
 
 
 class JointWordDocVectorizer(BaseEstimator, TransformerMixin):
-=======
-class JointVectorizer(BaseEstimator, TransformerMixin):
->>>>>>> abf56706
     def __init__(
             self,
             n_components=20,
