--- conflicted
+++ resolved
@@ -61,15 +61,8 @@
 }
 
 _DOCUMENT_VECTORIZERS = {
-<<<<<<< HEAD
     'bow': {'class': NgramVectorizer, 'kwds': {'min_frequency': 1e-5, 'excluded_token_regex': '\W+'}},
     'bigram': {'class': NgramVectorizer, 'kwds': {'ngram_size': 2, 'min_frequency': 1e-5, 'excluded_token_regex': '\W+'}}
-=======
-    "bow": {
-        "class": NgramVectorizer,
-        "kwds": {"min_frequency": 1e-5, "excluded_token_regex": "\W+"},
-    }
->>>>>>> 36c98b6a
 }
 
 # We need a few aggressive vocabulary pruning tokenizer defaults
@@ -442,15 +435,9 @@
             self.representation_ = normalize(self.representation_, norm="l1", axis=1)
 
         # For ease of finding we promote the token dictionary to be a full class property.
-<<<<<<< HEAD
-        self.column_dictionary_ = self.vectorizer_.inverse_ngram_dictionary_
-        self.inverse_column_dictionary_ = self.vectorizer_.ngram_dictionary_
-        self.vocabulary_ = list(self.vectorizer_.ngram_dictionary_.keys())
-=======
         self.column_label_dictionary_ = self.vectorizer_.column_label_dictionary_
         self.column_index_dictionary_ = self.vectorizer_.column_index_dictionary_
         self.vocabulary_ = list(self.vectorizer_.column_label_dictionary_.keys())
->>>>>>> 36c98b6a
 
         return self
 
@@ -495,8 +482,6 @@
         if self.info_weight_transformer_ is not None:
             representation = self.info_weight_transformer_.transform(representation)
         if self.remove_effects_transformer_ is not None:
-<<<<<<< HEAD
-            representation = normalize(representation, norm="l1", axis=1)
             representation = self.remove_effects_transformer_.transform(representation)
         if self.normalize:
             representation = normalize(representation, norm="l1", axis=1)
@@ -538,12 +523,6 @@
             index=documents,
         )
 
-=======
-            token_counts = self.remove_effects_transformer_.transform(token_counts)
-        if self.return_normalized:
-            token_counts = normalize(token_counts, norm="l1", axis=1)
-        return token_counts
->>>>>>> 36c98b6a
 
 
 class JointVectorizer(BaseEstimator, TransformerMixin):
